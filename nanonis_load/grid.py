r"""
Loads and plots Nanonis Grid Spectroscopy (.3ds) data.
"""

import re

import matplotlib
import matplotlib.pyplot as plt
import numpy as np
import scipy.ndimage
import scipy.optimize
import scipy.signal

from .util import copy_text_to_clipboard

try:
    from . import interactive_colorplot
except ImportError:
    import interactive_colorplot


class Nanonis3ds:
    r"""
    grid.nanonis_3ds loads Nanonis .3ds files.

    Args:
        filename : str

    Attributes:
        header : dict
            A dictionary containing all of the header information from the .3ds file.
        data : dict
            A dictionary indexed by the data channels.
            The items in the dictionary are numpy arrays containing the
            numeric data.
        energy : numpy.ndarray
            A numpy array containing the spectroscopy biases.
    """

    def __init__(self, filename):
        self.filename = filename
        with open(filename, "rb") as f:
            file = f.read()

        header_text = ""
        idx = 0
        while True:
            try:
                header_text += chr(file[idx])  # Python 3
            except TypeError:
                header_text += file[idx]  # Python 2
            idx += 1
            if ":HEADER_END:" in header_text:
                break
        header_text = header_text.split("\r\n")[:-1]
        self.header = dict()
        for entry in header_text:
            entry_array = entry.split("=")
            self.header[entry_array[0]] = entry_array[1]
            if entry_array[0] == "Comment":
                self.header[entry_array[0]] = "=".join(entry_array[1:])

        temp = re.split(' |"', self.header["Grid dim"])
        self.header["x_pixels"] = int(temp[1])
        self.header["y_pixels"] = int(temp[3])
        temp = re.split(";|=", self.header["Grid settings"])
        self.header["x_center (nm)"] = float(temp[0]) * 1e9
        self.header["y_center (nm)"] = float(temp[1]) * 1e9
        self.header["x_size (nm)"] = float(temp[2]) * 1e9
        self.header["y_size (nm)"] = float(temp[3]) * 1e9
        self.header["angle"] = float(temp[4])
        self.header["n_parameters"] = int(self.header["# Parameters (4 byte)"])
        self.header["points"] = int(self.header["Points"])
        channels = re.split('"|;', self.header["Channels"])[1:-1]

        self.data = {}
        raw_data = file[idx + 2 :]
        bpp = self.header["points"] * len(channels) + self.header["n_parameters"]
        self.data_pts = self.header["x_pixels"] * self.header["y_pixels"] * bpp
        numerical_data = np.frombuffer(raw_data, dtype=">f")
        self.header["Start Bias (V)"] = numerical_data[0]
        self.header["End Bias (V)"] = numerical_data[1]

        self.parameters = dict()
        self.parameter_list = []
        for param_name in self.header["Fixed parameters"].strip('"').split(";"):
            self.parameters[param_name] = []
            self.parameter_list.append(param_name)
        for param_name in self.header["Experiment parameters"].strip('"').split(";"):
            self.parameters[param_name] = []
            self.parameter_list.append(param_name)

        predata = [
            [{} for y in range(self.header["y_pixels"])]
            for x in range(self.header["x_pixels"])
        ]
        for i in range(self.header["x_pixels"]):
            for j in range(self.header["y_pixels"]):
                for k in range(len(channels)):
                    start_index = (
                        (i * self.header["y_pixels"] + j) * bpp
                        + self.header["n_parameters"]
                        + k * self.header["points"]
                    )
                    end_index = start_index + self.header["points"]
                    if numerical_data[start_index:end_index].size != 0:
                        predata[i][j][channels[k]] = numerical_data[
                            start_index:end_index
                        ]
                        if k == 0:
                            for idx, param_name in enumerate(self.parameter_list):
                                param_idx = (
                                    (i * self.header["y_pixels"] + j) * bpp
                                    + k * self.header["points"]
                                    + idx
                                )
                                self.parameters[param_name].append(
                                    numerical_data[param_idx]
                                )
                    else:
                        predata[i][j][channels[k]] = np.zeros(end_index - start_index)
                        if k == 0:
                            for param in self.parameters:
                                self.parameters[param].append(0)
        self.biases = np.linspace(
            self.header["Start Bias (V)"],
            self.header["End Bias (V)"],
            self.header["points"],
        )
        for ty in channels:
            self.data[ty] = np.array(
                [
                    [predata[x][y][ty] for y in range(self.header["y_pixels"])]
                    for x in range(self.header["x_pixels"])
                ]
            )


class Grid:

    def __init__(
        self,
        filename,
        channel="Input 2 (V)",
        fft=False,
        transform=None,
        energy_smoothing=None,
        initial_mode="linecut",  # 'linecut' or 'point'
    ):
        """Initializes the Grid object, loading data."""
        self.nanonis_3ds = Nanonis3ds(filename)
        self.filename = filename
        self.header = self.nanonis_3ds.header
        self.data = self.nanonis_3ds.data
        self.biases = self.nanonis_3ds.biases
        self.channel = channel
        self.fft = fft

        # --- Data Transformations ---
        # (Code for transform/smoothing - unchanged from previous version)
        self.transform = transform
        if self.transform == "diff":
            print("Applying numerical differentiation...")
            bias_step = (
                np.abs(self.biases[1] - self.biases[0])
                if self.biases is not None and len(self.biases) > 1
                else 1.0
            )
            if self.channel in self.data:
                self.data[self.channel] = np.gradient(
                    self.data[self.channel], bias_step, axis=-1
                )
            else:
                raise ValueError(
                    f"Channel '{self.channel}' not found for differentiation."
                )
        self.energy_smoothing = energy_smoothing
        if (
            self.energy_smoothing is not None
            and isinstance(self.energy_smoothing, (list, tuple))
            and len(self.energy_smoothing) == 2
        ):
            print(f"Applying Gaussian smoothing (sigma={self.energy_smoothing[1]})...")
            if self.channel in self.data:
                self.data[self.channel] = scipy.ndimage.gaussian_filter1d(
                    self.data[self.channel],
                    sigma=self.energy_smoothing[1],
                    axis=-1,
                    mode="nearest",
                )
            else:
                raise ValueError(f"Channel '{self.channel}' not found for smoothing.")

        # --- Interaction state ---
        self.sweep_index = 0
        self.mode = initial_mode  # 'linecut' or 'point'

        # State for Point Mode
        self.selected_points = []
        self.preset_colors = [
            "red",
            "blue",
            "orange",
            "cyan",
            "magenta",
            "green",
            "pink",
            "olive",
        ]

        # State for Linecut Mode
        self.click_start_pos = None  # Stores (x, y) of mouse press for linecut drag

        # --- Matplotlib objects ---
        self.fig = None
        self.plot_ax = None  # Main grid map
        self.spectrum_ax = None  # For point spectra
        self.linecut_ax = None  # For linecut imshow
        self.fft_ax = None  # Optional FFT map
        # self.fft_linecut_ax = None # Optional FFT linecut (omitted for now)

        self.im = None  # Grid map imshow object
        self.colorbar = None  # Grid map colorbar
        self.fft_plot = None  # FFT map imshow object
        self.fft_colorbar = None  # FFT map colorbar

        # Objects specific to modes
        self.selected_markers = None  # Scatter plot for point mode
        self.linecut_line = None  # Line2D overlay for linecut mode
        self.linecut_plot = None  # Linecut imshow object
        self.linecut_colorbar = None  # Linecut colorbar

        # Event connection IDs
        self._cid_key = None
        self._cid_press = None
        self._cid_motion = None
        self._cid_release = None

        self.colormin = None
        self.colormax = None
        self.colorstd = None
        self.exclude_range = 2

        # Final checks
        if self.channel not in self.data:
            raise ValueError(f"Channel '{self.channel}' not found.")
        if self.biases is None or len(self.biases) == 0:
            raise ValueError("Bias data missing.")
        if self.mode not in ["linecut", "point"]:
            print(
                f"Warning: Invalid initial_mode '{self.mode}'. Defaulting to 'linecut'."
            )
            self.mode = "linecut"

    def get_lockin_calibration_factor(
        self, lockin_channel: str = "Input 2 (V)"
    ) -> float:
        return np.linalg.lstsq(
            self.data["Input 2 (V)"][0][0][:, np.newaxis],
            np.gradient(self.data["Current (A)"][0][0], self.biases),
            rcond=None,
        )[0]

    # --- Properties (unchanged) ---
    @property
    def gate_voltage(self):
        try:
            return float(self.header.get("Ext. VI 1>Gate voltage (V)", "NaN"))
        except (ValueError, TypeError):
            return float("nan")

    @property
    def second_gate(self):
        try:
            return float(self.header.get("Ext. VI 1>Second gate voltage (V)", "NaN"))
        except (ValueError, TypeError):
            return float("nan")

    @property
    def x_size(self):
        return float(self.header["x_size (nm)"])

    @property
    def x_center(self):
        """Returns the center x coordinate in nm."""
        return self.header["x_center (nm)"]

    @property
    def xlist(self):
        """Returns a list of the x-coordinates (in nm) where data is taken."""
        x_center = self.header["x_center (nm)"]
        return np.linspace(
            x_center - self.x_size / 2, x_center + self.x_size / 2, self.x_pixels
        )

    @property
    def x_coords(self):
        return self.xlist

    @property
    def x_pixels(self):
        return int(self.header["x_pixels"])

    @property
    def y_size(self):
        return float(self.header["y_size (nm)"])

    @property
    def y_center(self):
        """Returns the center y coordinate in nm."""
        return self.header["y_center (nm)"]

    @property
    def ylist(self):
        """Returns a list of the y-coordinates (in nm) where data is taken."""
        y_center = self.header["y_center (nm)"]
        return np.linspace(
            y_center - self.y_size / 2, y_center + self.y_size / 2, self.y_pixels
        )

    @property
    def y_coords(self):
        return self.ylist

    @property
    def y_pixels(self):
        return int(self.header["y_pixels"])

    @property
    def Z(self):
        if (
            hasattr(self.nanonis_3ds, "parameters")
            and "Z (m)" in self.nanonis_3ds.parameters
        ):
            expected = self.y_pixels * self.x_pixels
            z_data = np.array(self.nanonis_3ds.parameters["Z (m)"])
            if z_data.size == expected:
                return z_data.reshape((self.y_pixels, self.x_pixels))
            else:
                print(f"Warning: Z data size mismatch.")
                return z_data
        else:
            print("Warning: Could not retrieve Z data.")
            return np.full((self.y_pixels, self.x_pixels), np.nan)

    @property
    def bias_range(self):
        return (
            abs(self.biases.max() - self.biases.min())
            if self.biases is not None and len(self.biases) > 0
            else 0
        )

    # --- Equality, Hashing, Comparison (unchanged) ---
<<<<<<< HEAD
    def __eq__(self, other):  # (Unchanged)
        if not isinstance(other, Grid):
            return NotImplemented
        gv_self, gv_other = self.gate_voltage, other.gate_voltage
        if np.isnan(gv_self) and np.isnan(gv_other):
            return True
        return gv_self == gv_other

    def __hash__(self):
        return hash(self.gate_voltage)  # (Unchanged)

    def __lt__(self, other):  # (Unchanged)
        if not isinstance(other, Grid):
            return NotImplemented
        gv_self, gv_other = self.gate_voltage, other.gate_voltage
        if np.isnan(gv_self) or np.isnan(gv_other):
            return np.isnan(gv_self) and not np.isnan(gv_other)
        return self.gate_voltage < other.gate_voltage

    def plot(self, sweep_index=0, mode="linecut", linecut_cmap="RdYlBu_r"):
=======
    def __eq__(self, other): # (Unchanged)
        if not isinstance(other, Grid): return NotImplemented; gv_self, gv_other = self.gate_voltage, other.gate_voltage
        if np.isnan(gv_self) and np.isnan(gv_other): return True; return gv_self == gv_other
    def __hash__(self): return hash(self.gate_voltage) # (Unchanged)
    def __lt__(self, other): # (Unchanged)
        if not isinstance(other, Grid): return NotImplemented; gv_self, gv_other = self.gate_voltage, other.gate_voltage
        if np.isnan(gv_self) or np.isnan(gv_other): return np.isnan(gv_self) and not np.isnan(gv_other); return self.gate_voltage < other.gate_voltage

    def plot(self, sweep_index=0, mode='linecut', colormin = None, colormax = None, colorstd = 3, exclude_range = 2):   
>>>>>>> 24f8319c
        """
        Creates the plot layout and initializes the display.

        Parameters:
        - sweep_index: int
            The index of the energy slice to display.
        - mode: str
            The mode to initialize the plot with ('linecut' or 'point').
        """
        if not (0 <= sweep_index < len(self.biases)):
            sweep_index = 0
        self.sweep_index = sweep_index

        # Validate mode input
        if mode not in ["linecut", "point"]:
            print(f"Invalid mode '{mode}'. Defaulting to 'linecut'.")
            mode = "linecut"
        self.mode = mode

        # Close any existing figure
        if self.fig is not None:
            plt.close(self.fig)

        if self.fft:
            self.fig, axs = plt.subplots(2, 2, figsize=(12, 6))
            self.plot_ax = axs[0, 0]
            self.fft_ax = axs[0, 1]
            if self.mode == "linecut":
                self.linecut_ax = axs[1, 0]
                self.spectrum_ax = None
            else:
                self.spectrum_ax = axs[1, 0]
                self.linecut_ax = None
            plt.subplots_adjust(wspace=0.3, hspace=0.3)

        else:  # --- Create Figure and Axes (1x2 layout) ---
            self.fig, axs = plt.subplots(1, 2, figsize=(12, 6))
            self.plot_ax = axs[0]
            if self.mode == "linecut":
                self.linecut_ax = axs[1]
                self.spectrum_ax = None
            else:
                self.spectrum_ax = axs[1]
                self.linecut_ax = None
            plt.subplots_adjust(wspace=0.3, hspace=0.3)

        self.colormin = colormin
        self.colormax = colormax
        self.colorstd = colorstd
        self.exclude_range = exclude_range
        t = self.exclude_range

        # --- Plot Initial Grid Image (Left Side) ---
        current_slice = self.data[self.channel][:, :, self.sweep_index]

        vmin = np.mean(current_slice[t:-t, t:-t]) - self.colorstd * np.std(current_slice[t:-t, t:-t])
        vmax = np.mean(current_slice[t:-t, t:-t]) + self.colorstd * np.std(current_slice[t:-t, t:-t])

        if self.colormin is not None: vmin = self.colormin
        if self.colormax is not None: vmax = self.colormax

        self.im = self.plot_ax.imshow(
            current_slice,
            extent=(0, self.x_size, 0, self.y_size),
            vmin=vmin,
            vmax=vmax,
            origin="lower",
            interpolation="nearest",
            aspect="equal",
        )
        self.colorbar = self.fig.colorbar(
            self.im, ax=self.plot_ax, label=self.channel, shrink=0.8
        )
        self.plot_ax.set_xlabel("X (nm)")
        self.plot_ax.set_ylabel("Y (nm)")
        self._update_plot_title()  # Updates title with energy

        # --- Plot FFT image (Left Side) ---
        if self.fft:
            fft_array = np.absolute(np.fft.fft2(current_slice))
            max_fft = np.max(fft_array[1:-1, 1:-1])
            fft_array = np.fliplr(
                np.fft.fftshift(fft_array)
            )  # Is this the correct orientation?
            fft_x = -np.pi / self.header["x_size (nm)"]
            fft_y = np.pi / self.header["y_size (nm)"]
            self.fft_plot = self.fft_ax.imshow(
                fft_array, extent=[fft_x, -fft_x, -fft_y, fft_y], origin="lower"
            )
            self.fft_colorbar = self.fig.colorbar(self.fft_plot, ax=self.fft_ax)
            self.fft_clim(0, max_fft)
        else:
            self.fft_plot = None

        # --- Initialize Right-Side Plot Based on Mode ---
        if self.mode == "linecut":
            # Linecut Mode
            self.linecut_ax.set_xlabel("Distance (nm)")
            self.linecut_ax.set_ylabel("Bias (V)")
            self.linecut_ax.set_title("Linecut")
            self.linecut_plot = self.linecut_ax.imshow(
                np.zeros((len(self.biases), 1)),  # Placeholder data
                cmap=linecut_cmap,
                aspect="auto",
                origin="lower",
                extent=(
                    0,
                    1,
                    self.biases.min(),
                    self.biases.max(),
                ),  # Placeholder extent
            )
            self.linecut_colorbar = self.fig.colorbar(
                self.linecut_plot, ax=self.linecut_ax, label=self.channel, shrink=0.8
            )
            # Linecut Mode Line (initially hidden)
            self.linecut_line = matplotlib.lines.Line2D(
                [0, 0], [0, 0], color="magenta", linewidth=3, visible=True
            )
            self.plot_ax.add_line(self.linecut_line)
        else:
            # Point Mode
            self.spectrum_ax.set_xlabel("Bias (V)")
            self.spectrum_ax.set_ylabel(f"Signal ({self.channel})")
            self.spectrum_ax.set_title("Point Spectra")
            self.spectrum_ax.grid(True)
            # Point Mode Markers
            self.selected_markers = self.plot_ax.scatter(
                [],
                [],
                marker="x",
                s=80,
                linewidths=1.5,
                zorder=10,
                edgecolors="black",
                facecolors="none",
                visible=True,
            )

        # --- Connect Event Handlers ---
        self._cid_key = self.fig.canvas.mpl_connect(
            "key_press_event", self._on_key_press
        )
        self._cid_press = self.fig.canvas.mpl_connect(
            "button_press_event", self._on_press
        )
        self._cid_motion = self.fig.canvas.mpl_connect(
            "motion_notify_event", self._on_motion
        )
        self._cid_release = self.fig.canvas.mpl_connect(
            "button_release_event", self._on_release
        )

        # --- Set Initial Mode Visuals ---
        self._set_mode_visuals(
            self.mode
        )  # Ensure correct plots are cleared/titled initially

        plt.show()

    def _calculate_fft(self, data_slice):  # (Unchanged)
        if not np.all(np.isfinite(data_slice)):
            data_slice = np.nan_to_num(data_slice)
        return np.abs(np.fft.fftshift(np.fft.fft2(data_slice)))

    def _update_plot_title(self):  # (Unchanged)
        if (
            self.plot_ax
            and self.biases is not None
            and len(self.biases) > self.sweep_index
        ):
            energy_meV = self.biases[self.sweep_index] * 1000
            self.plot_ax.set_title(
                f"Energy = {energy_meV:.2f} meV (Slice {self.sweep_index})"
            )  # Press m to toggle mode
        elif self.plot_ax:
            self.plot_ax.set_title(f"Mode: {self.mode.capitalize()} ('m' to toggle)")

    def _update_image_slice(self):
        """Updates the main grid map and FFT map based on sweep_index."""
        if (
            self.im
            and 0 <= self.sweep_index < len(self.biases)
            and self.sweep_index < self.data[self.channel].shape[2]
        ):
            current_slice = self.data[self.channel][:, :, self.sweep_index]
            # (Handle non-finite, set data and clim for self.im - unchanged)
            if not np.all(np.isfinite(current_slice)):
                current_slice = np.where(
                    np.isfinite(current_slice), current_slice, np.nan
                )
            self.im.set_data(current_slice)
<<<<<<< HEAD
            vmin = np.mean(current_slice) - 3 * np.std(current_slice)
            vmax = np.mean(current_slice) + 3 * np.std(current_slice)
            if np.isfinite(vmin) and np.isfinite(vmax) and vmin < vmax:
                self.im.set_clim(vmin, vmax)
            elif np.isfinite(vmin) and np.isfinite(vmax):
                self.im.set_clim(
                    vmin - 0.1 * abs(vmin) if vmin != 0 else -0.1,
                    vmax + 0.1 * abs(vmax) if vmax != 0 else 0.1,
                )
=======
            t = self.exclude_range
            vmin = np.mean(current_slice[t:-t, t:-t]) - self.colorstd * np.std(current_slice[t:-t, t:-t])
            vmax = np.mean(current_slice[t:-t, t:-t]) + self.colorstd * np.std(current_slice[t:-t, t:-t])
            if np.isfinite(vmin) and np.isfinite(vmax) and vmin < vmax: self.im.set_clim(vmin, vmax)
            elif np.isfinite(vmin) and np.isfinite(vmax): self.im.set_clim(vmin - 0.1*abs(vmin) if vmin != 0 else -0.1, vmax + 0.1*abs(vmax) if vmax != 0 else 0.1)
>>>>>>> 24f8319c

            # Always use self.colormin if set, even on update
            if self.colormin is not None:
                vmin = self.colormin
                self.im.set_clim(vmin, vmax)

            if self.colormax is not None:
                vmax = self.colormax
                self.im.set_clim(vmin, vmax)

            # Update FFT plot if enabled
            if self.fft and self.fft_plot and self.fft_ax:
                fft_data = self._calculate_fft(current_slice)
                self.fft_plot.set_data(fft_data)
                # Optionally update FFT clim (e.g., percentile)
                if np.any(fft_data > 0):
                    vmax_fft = np.percentile(fft_data[fft_data > 0], 99.5)
                    if vmax_fft > 0:
                        self.fft_plot.set_clim(0, vmax_fft)
                    else:
                        self.fft_plot.set_clim(
                            0, np.max(fft_data) if np.max(fft_data) > 0 else 1
                        )
                else:
                    self.fft_plot.set_clim(0, 1)

            self._update_plot_title()  # Update title with new energy
            if self.fig and self.fig.canvas:
                self.fig.canvas.draw_idle()

    def _update_spectrum_plot(self):
        """Plots individual spectra in point mode."""
        if self.spectrum_ax is None or self.biases is None:
            return

        # Clear previous lines and legend from spectrum_ax
        lines_to_remove = self.spectrum_ax.get_lines()
        for line in lines_to_remove:
            line.remove()
        legend = self.spectrum_ax.get_legend()
        if legend:
            legend.remove()

        marker_coords_list = []
        marker_colors_list = []
        valid_points_count = 0

        if not self.selected_points:
            # Clear markers if no points selected
            if self.selected_markers:
                self.selected_markers.set_offsets(np.empty((0, 2)))
                self.selected_markers.set_facecolors("none")
            self.spectrum_ax.set_title("Point Mode Spectra (no points)")
        else:
            num_preset_colors = len(self.preset_colors)
            for i, point in enumerate(self.selected_points):
                px, py = point
                if 0 <= px < self.x_pixels and 0 <= py < self.y_pixels:
                    point_spectrum = self.data[self.channel][py, px, :]
                    if np.all(np.isfinite(point_spectrum)):
                        color_index = i % num_preset_colors
                        color = self.preset_colors[color_index]
                        # Plot spectrum line
                        self.spectrum_ax.plot(
                            self.biases,
                            point_spectrum,
                            label=f"({px},{py})",
                            color=color,
                        )
                        # Collect marker info
                        x_coord = (px + 0.5) * self.x_size / self.x_pixels
                        y_coord = (py + 0.5) * self.y_size / self.y_pixels
                        marker_coords_list.append((x_coord, y_coord))
                        marker_colors_list.append(color)
                        valid_points_count += 1
                    else:
                        print(f"Warning: Skipping point {point} (non-finite).")
                else:
                    print(f"Warning: Skipping invalid index {point}.")

            # Update markers plot
            if self.selected_markers:
                if marker_coords_list:
                    self.selected_markers.set_offsets(np.array(marker_coords_list))
                    self.selected_markers.set_facecolors(marker_colors_list)
                    self.selected_markers.set_edgecolors("black")
                else:  # Clear if no valid points ended up being plotted
                    self.selected_markers.set_offsets(np.empty((0, 2)))
                    self.selected_markers.set_facecolors("none")

            # Finalize spectrum plot appearance
            if valid_points_count > 0:
                self.spectrum_ax.relim()
                self.spectrum_ax.autoscale_view()
                plural = "s" if valid_points_count > 1 else ""
                self.spectrum_ax.set_title(
                    f"{valid_points_count} Point Spectrum{plural}"
                )
                self.spectrum_ax.legend(fontsize="small", loc="best")
            else:
                self.spectrum_ax.set_title("Point Mode Spectra (no valid points)")

        # Ensure grid and labels are consistent
        self.spectrum_ax.grid(True)
        self.spectrum_ax.set_xlabel("Bias (V)")
        self.spectrum_ax.set_ylabel(f"Signal ({self.channel})")

        if self.fig and self.fig.canvas:
            self.fig.canvas.draw_idle()

    def _update_linecut_plot(self):
        """Calculates and displays the linecut data."""
        if self.linecut_plot is None or self.linecut_ax is None:
            return

        # Get line endpoints in data coordinates
        xydata = self.linecut_line.get_xydata()
        x_start, y_start = xydata[0]
        x_end, y_end = xydata[1]

        # Avoid calculation if line has zero length
        if np.allclose(xydata[0], xydata[1]):
            # Optionally clear the plot or show a message
            dummy_data = np.full((len(self.biases), 1), np.nan)
            self.linecut_plot.set_data(dummy_data)
            self.linecut_plot.set_extent((0, 0.1, self.biases.min(), self.biases.max()))
            self.linecut_ax.set_title("Linecut (zero length)")
            if self.fig and self.fig.canvas:
                self.fig.canvas.draw_idle()
            return

        # Convert data coordinates to pixel indices
        px_start = x_start / self.x_size * self.x_pixels
        py_start = y_start / self.y_size * self.y_pixels
        px_end = x_end / self.x_size * self.x_pixels
        py_end = y_end / self.y_size * self.y_pixels

        # Number of points along the line (based on pixel distance)
        num_pts = max(2, int(np.hypot(px_end - px_start, py_end - py_start) + 1))

        # Generate pixel coordinates along the line
        px_coords = np.linspace(px_start, px_end, num_pts)
        py_coords = np.linspace(py_start, py_end, num_pts)

        # Clip coordinates to be within valid pixel range (important!)
        px_coords = np.clip(px_coords, 0, self.x_pixels - 1)
        py_coords = np.clip(py_coords, 0, self.y_pixels - 1)

        # Extract data along the line using integer indexing (nearest neighbor)
        # Note: scipy.ndimage.map_coordinates could do interpolation if needed
        data_cut = self.data[self.channel][
            py_coords.astype(int), px_coords.astype(int), :
        ]

        # Transpose to have distance along x-axis, bias along y-axis for imshow
        data_cut = data_cut.T  # Shape: (num_bias_points, num_pts)

        # Determine line length in data units (nm)
        length = np.hypot(x_end - x_start, y_end - y_start)

        # Update the imshow plot
        self.linecut_plot.set_data(data_cut)
        self.linecut_plot.set_extent((0, length, self.biases.min(), self.biases.max()))

        # Update color limits based on the extracted data
        if np.any(np.isfinite(data_cut)):
            vmin, vmax = np.nanmin(data_cut), np.nanmax(data_cut)
            if vmin < vmax:
                self.linecut_plot.set_clim(vmin, vmax)
            else:  # Handle case where all values are the same
                self.linecut_plot.set_clim(
                    vmin - 0.1 * abs(vmin) if vmin != 0 else -0.1,
                    vmax + 0.1 * abs(vmax) if vmax != 0 else 0.1,
                )
        else:
            # Handle case with no valid data (e.g., all NaNs)
            self.linecut_plot.set_clim(0, 1)

        self.linecut_ax.set_title("Linecut")  # Reset title
        self.linecut_ax.relim()
        self.linecut_ax.autoscale_view()  # Adjust view limits

        if self.fig and self.fig.canvas:
            self.fig.canvas.draw_idle()

    def _set_mode_visuals(self, new_mode):
        """Updates visibility and clears plots when mode changes."""
        self.mode = new_mode
        is_point_mode = self.mode == "point"

        # Update visibility of markers and linecut line
        if self.selected_markers:
            self.selected_markers.set_visible(is_point_mode)
        if self.linecut_line:
            self.linecut_line.set_visible(not is_point_mode)

        # Clear the plot associated with the *inactive* mode
        if is_point_mode:
            # Clear linecut plot
            if self.linecut_plot:
                dummy_data = np.full((len(self.biases), 1), np.nan)
                self.linecut_plot.set_data(dummy_data)
            if self.linecut_ax:
                self.linecut_ax.set_title("Linecut Mode (Inactive)")
        else:
            # Clear spectrum plot
            if self.spectrum_ax:
                lines = self.spectrum_ax.get_lines()
                for line in lines:
                    line.remove()
                legend = self.spectrum_ax.get_legend()
                if legend:
                    legend.remove()
                self.spectrum_ax.relim()
                self.spectrum_ax.autoscale_view()
                self.spectrum_ax.set_title("Point Mode Spectra (Inactive)")
            # Clear point selection state as well
            self.selected_points.clear()
            if self.selected_markers:
                self.selected_markers.set_offsets(np.empty((0, 2)))
                self.selected_markers.set_facecolors("none")

        self._update_plot_title()  # Update main title to reflect mode
        print(f"Switched to {self.mode.capitalize()} mode.")
        if self.fig and self.fig.canvas:
            self.fig.canvas.draw_idle()

    # --- Event Handlers ---
    def _on_key_press(self, event):
        """Handles key presses for slice changes and mode switching."""
        if event.canvas.figure != self.fig:
            return

        # Mode Switch
        if event.key == "m":
            new_mode = "point" if self.mode == "linecut" else "linecut"
            self._set_mode_visuals(new_mode)
            return  # Mode switched, nothing else to do for this key press

        # Slice Change
        if self.biases is None or len(self.biases) == 0:
            return
        if event.key == "down":
            self.sweep_index -= 1
        elif event.key == "up":
            self.sweep_index += 1
        else:
            return  # Ignore other keys

        self.sweep_index %= len(self.biases)
        self._update_image_slice()  # Update map and FFT

    def _on_press(self, event):
        """Handles mouse button press for current mode."""
        if event.canvas.figure != self.fig or event.inaxes != self.plot_ax:
            return
        xdata, ydata = event.xdata, event.ydata
        if xdata is None or ydata is None:
            return  # Click outside axes

        if self.mode == "point":
            # --- Point Mode Press Logic ---
            if (
                self.x_size <= 0
                or self.y_size <= 0
                or self.x_pixels <= 0
                or self.y_pixels <= 0
            ):
                return
            # Calculate pixel index
            px = int(round(xdata / self.x_size * self.x_pixels - 0.5))
            py = int(round(ydata / self.y_size * self.y_pixels - 0.5))
            px = max(0, min(px, self.x_pixels - 1))
            py = max(0, min(py, self.y_pixels - 1))
            point = (px, py)

            is_shift = event.key == "shift"
            is_right_click = event.button == 3

            if is_right_click:
                if self.selected_points:
                    print("Point selection cleared.")
                    self.selected_points.clear()
            elif is_shift:
                if point not in self.selected_points:
                    self.selected_points.append(point)
                    print(f"Added point: {point}. Total: {len(self.selected_points)}")
                else:
                    self.selected_points.remove(point)
                    print(f"Removed point: {point}. Total: {len(self.selected_points)}")
            else:  # Left-click without shift
                if len(self.selected_points) != 1 or self.selected_points[0] != point:
                    self.selected_points = [point]
                    print(f"Selected point: {point}")

            self._update_spectrum_plot()  # Update spectrum and markers

        elif self.mode == "linecut":
            # --- Linecut Mode Press Logic ---
            if event.button == 1:  # Left-click starts line
                self.click_start_pos = (xdata, ydata)
                # Set initial line (zero length)
                self.linecut_line.set_data([xdata, xdata], [ydata, ydata])
                self._update_linecut_plot()  # Update linecut plot (will show zero length message)
                if self.fig and self.fig.canvas:
                    self.fig.canvas.draw_idle()

    def _on_motion(self, event):
        """Handles mouse motion for current mode (only linecut matters)."""
        if event.canvas.figure != self.fig or event.inaxes != self.plot_ax:
            return

        if (
            self.mode == "linecut"
            and event.button == 1
            and self.click_start_pos is not None
        ):
            # --- Linecut Mode Motion Logic ---
            x_start, y_start = self.click_start_pos
            x_end, y_end = event.xdata, event.ydata
            if x_end is None or y_end is None:
                return  # Moved outside axes

            # Update the visual line overlay
            self.linecut_line.set_data([x_start, x_end], [y_start, y_end])

            # Update the linecut imshow plot
            self._update_linecut_plot()
            # No need to redraw here, _update_linecut_plot does it

    def _on_release(self, event):
        """Handles mouse button release for current mode."""
        if event.canvas.figure != self.fig:
            return

        if self.mode == "linecut":
            # Reset click start position when mouse is released
            self.click_start_pos = None

    # --- Public Methods for Control (Unchanged) ---
    def clim(self, c_min, c_max):
        if self.im and self.fig and self.fig.canvas:
            self.im.set_clim(c_min, c_max)
            self.fig.canvas.draw_idle()

    def colormap(self, cmap):
        if self.im and self.fig and self.fig.canvas:
            self.im.set_cmap(cmap)
            self.fig.canvas.draw_idle()

    def fft_clim(self, c_min, c_max):
        if self.fft_plot and self.fig and self.fig.canvas:
            self.fft_plot.set_clim(c_min, c_max)
            self.fig.canvas.draw_idle()

    def fft_colormap(self, cmap):
        if self.fft_plot and self.fig and self.fig.canvas:
            self.fft_plot.set_cmap(cmap)
            self.fig.canvas.draw_idle()

    def plot_spectrum(self, i, j, channel="Input 2 (V)", fig=None, ax=None):
        if ax is None:
            fig, ax = plt.subplots()
        ax.plot(self.biases, self.data[channel][i, j, :])

        return fig, ax

    def extract_peak_energies(
        self,
        channel="Input 2 (V)",
        fit_radius=5,
        prominence=0.1,
        width=0,
        std=0.002,
        maxfev=1000,
        fallback="max",
        peak_choosing_method="prominences",
        skip_first_spectrum=False,
        verbose=False,
        full_output=True,
        break_on_exception=False,
        real_space_blur=0,
        energy_blur=0,
    ):
        """
        Extract peak energy as a function of position in the grid

        Parameters
        ----------
        channel : str
            The data channel to do peak energy extraction on.
        fit_radius : int
            The radius of the range of points to do Gaussian fitting on.
            Default is 5.
        prominence : float
            Peak prominence used in scipy.signal.find_peaks().
        width : int
            Peak width used in scipy.signal.find_peaks().
        std : float
            Standard deviation used in the initial guess for Gaussian fitting.
        maxfev : int
            Maximum number of function evaluations used in scipy.optimize.curve_fit().
        fallback : {'max', 'peak_ind'}
            Method of peak finding used if Gaussian fitting fails
            'max': Uses the bias of the maximum value in the spectrum
        peak_choosing_method : {'tracking', 'prominence', 'min', 'max'}
            The method for choosing between several peaks that
            scipy.signal.find_peaks() finds.
        skip_first_spectrum : bool
            Whether or not to skip the first spectrum. If skipped, will take average
            of two neighboring peak energies.
        verbose : bool
            Prints diagnostic information if true.
        full_output : bool
            Returns additional information such as peak indices.
        real_space_blur : float
            Radius in nm to apply Gaussian filter to the data before fitting.
        energy_blur : float
            Radius in V to apply Gaussian filter to the data before fitting.

        Returns
        -------
        peak_energies : ndarray
            Numpy array of peak energies extracted from each spectrum.
        """

        # Define gaussian for fitting
        def gaussian(x, x0, A, sigma, C):
            return A * np.exp(-((x - x0) ** 2) / (2 * sigma**2)) + C

        peak_energies = np.zeros((self.y_pixels, self.x_pixels))

        last_peak_ind = 0  # Initalized for peak_tracking

        filter_sigma = (
            real_space_blur / self.y_size * self.y_pixels,
            real_space_blur / self.x_size * self.x_pixels,
            energy_blur / self.bias_range * len(self.biases),
        )
        filtered_data = scipy.ndimage.gaussian_filter(
            self.data[channel], sigma=filter_sigma
        )
        # Loop through all spectrum and extract peaks
        for i in range(self.data[channel].shape[0]):
            for j in range(self.data[channel].shape[1]):
                if i == 0 and j == 0 and skip_first_spectrum:
                    continue  # Skips fitting the first spectrum
                spectrum = filtered_data[i, j, :]
                try:
                    peaks, properties = scipy.signal.find_peaks(
                        spectrum, prominence=prominence, width=width
                    )

                    # Choose between peak choosing methods
                    if peak_choosing_method.lower() in ["track", "tracking"]:
                        peak_ind = peaks[np.argmin(np.abs(peaks - last_peak_ind))]
                    elif peak_choosing_method.lower() in ["prominence", "prominences"]:
                        peak_ind = peaks[np.argmax(properties["prominences"])]
                    elif peak_choosing_method.lower() == "min":
                        peak_ind = np.amin(peaks)
                    elif peak_choosing_method.lower() == "max":
                        peak_ind = np.amax(peaks)
                    else:
                        raise ValueError(
                            f"peak_choosing_method {peak_choosing_method} not recognized."
                        )
                except ValueError as e:
                    if verbose:
                        print(e)
                    peak_ind = np.argmax(spectrum)
                    if break_on_exception:
                        breakpoint()
                last_peak_ind = peak_ind
                fit_start = peak_ind - fit_radius if peak_ind - fit_radius > 0 else 0
                fit_end = (
                    peak_ind + fit_radius
                    if peak_ind + fit_radius < self.header["points"]
                    else self.header["points"]
                )

                p0 = (self.biases[peak_ind], spectrum[peak_ind], std, 0)

                try:
                    fit, cov = scipy.optimize.curve_fit(
                        gaussian,
                        self.biases[fit_start:fit_end],
                        spectrum[fit_start:fit_end],
                        p0,
                        maxfev=maxfev,
                    )
                    peak_energies[i, j] = fit[0]
                except RuntimeError as e:
                    print(
                        f"Error fitting point ({i}, {j}). Falling back to {fallback}."
                    )
                    if verbose:
                        print(e)
                    if fallback == "max":
                        peak_energies[i, j] = self.biases[np.argmax(spectrum)]
                    else:
                        peak_energies[i, j] = self.biases[peak_ind]

        if skip_first_spectrum:
            # Take average of neighboring points for first spectrum
            peak_energies[0, 0] = (peak_energies[1, 0] + peak_energies[0, 1]) / 2

        return peak_energies

    # TO DO : merge with 'extract_peak_energies'
    # we don't need 'animate' function

    # --- Cleanup ---
    def close(self):
        """Closes the matplotlib figure and disconnects callbacks."""
        if self.fig is not None:
            # Disconnect all callbacks
            if self._cid_key:
                self.fig.canvas.mpl_disconnect(self._cid_key)
            if self._cid_press:
                self.fig.canvas.mpl_disconnect(self._cid_press)
            if self._cid_motion:
                self.fig.canvas.mpl_disconnect(self._cid_motion)
            if self._cid_release:
                self.fig.canvas.mpl_disconnect(self._cid_release)
            self._cid_key = self._cid_press = self._cid_motion = self._cid_release = (
                None
            )

            plt.close(self.fig)
            self.fig = None
            print("Plot closed and callbacks disconnected.")

    def copy_onenote_info_string(self):
        gate_voltage = float(self.header["Ext. VI 1>Gate voltage (V)"])
        second_gate_voltage = float(self.header["Ext. VI 1>Second gate voltage (V)"])
        lockin_amplitude = float(self.header["Ext. VI 2>Amplitude (V)"])
        lockin_frequency = float(self.header["Ext. VI 2>Frequency (Hz)"])
        lockin_sensitivity = self.header["Ext. VI 2>Sensitivity"]
        lockin_time_constant = self.header["Ext. VI 2>Time constant"]
        lockin_phase = float(self.header["Ext. VI 2>Phase"])
        Cx_temp = float(self.header["Ext. VI 3>STM Cx Temp (K)"])
        Rx_temp = float(self.header["Ext. VI 3>STM Rx Temp (K)"])
        return_string = f"{self.filename}\n\nGate voltage = {gate_voltage} V\nSecond gate voltage = {second_gate_voltage} V\nLockin amplitude = {lockin_amplitude} (V)\nLockin frequency = {lockin_frequency} Hz\nLockin sensitivity = {lockin_sensitivity}\nLockin time constant = {lockin_time_constant}\nLockin phase = {lockin_phase}\nCx temperature = {Cx_temp}\nRx temperature = {Rx_temp}"
        copy_text_to_clipboard(return_string)


# TO DO: Copy data to clipboard
class older_Grid:
    r"""
    Plots the 2D grid spectroscopy data.
    Press the keyboard arrow keys (UP and DOWN) to change the bias/energy of the image.

    Args:
        nanonis_3ds : grid.nanonis_3ds
            The grid.nanonis_3ds object that contains the data to be plotted.
        channel : str
            A string specifying which data channel is to be plotted.
        fft : bool (defaults to False)
            If True, plot the Fourier transform of the data.

    Attributes:
        fig : matplotlib.figure.Figure
        ax : matplotlib.axes._subplots.AxesSubplot

    Methods:
        clim(c_min : float, c_max : float) : None
            Set the color axis limits for the real-space image. c_min < c_max
        colormap(cmap) : None
            Change the colormap to cmap for the real-space image, where cmap is an acceptable
            matplotlib colormap.
        fft_clim(c_min : float, c_max : float) : None
            Set the color axis limits on the Fourier transform. c_min < c_max
        fft_colormap(cmap) : None
            Change the colormap to cmap for the Fourier transform, where cmap is an acceptable
            matplotlib colormap.
        show_spectra() : None
            If the user has clicked in the real-space image, show_spectra() will plot the
            spectra corresponding to the clicked pixel in a new matplotlib Figure.
    """

    def __init__(
        self,
        filename,
        channel="Input 2 (V)",
        fft=False,
        transform=None,
        energy_smoothing=None,
        plot=False,
        test=False,
        comparison_mode="gate",
    ):
        """ """
        self.nanonis_3ds = Nanonis3ds(filename)
        self.filename = filename
        self.header = self.nanonis_3ds.header
        self.data = self.nanonis_3ds.data
        self.transform = transform
        if self.transform == "diff":
            self.data = np.gradient(self.data, axis=-1)
        self.energy_smoothing = energy_smoothing
        if self.energy_smoothing is not None:
            self.data = scipy.ndimage.gaussian_filter(
                self.data, self.energy_smoothing[1], axes=-1
            )
        self.biases = self.nanonis_3ds.biases
        self.channel = channel
        self.press = None
        self.click = None
        self.fft = fft
        self._nanonis_3ds = self.nanonis_3ds

        self.auto_contrast = True
        self.comparison_mode = comparison_mode

    def get_lockin_calibration_factor(
        self, lockin_channel: str = "Input 2 (V)"
    ) -> float:
        return np.linalg.lstsq(
            self.data["Input 2 (V)"][0][0][:, np.newaxis],
            np.gradient(self.data["Current (A)"][0][0], self.biases),
            rcond=None,
        )[0]

    @property
    def gate_voltage(self):
        return float(self.header["Ext. VI 1>Gate voltage (V)"])

    @property
    def second_gate(self):
        return float(self.header["Ext. VI 1>Second gate voltage (V)"])

    @property
    def x_size(self):
        """Returns the x size in nm."""
        return float(self.header["x_size (nm)"])

    @property
    def x_center(self):
        """Returns the center x coordinate in nm."""
        return self.header["x_center (nm)"]

    @property
    def xlist(self):
        """Returns a list of the x-coordinates (in nm) where data is taken."""
        x_center = self.header["x_center (nm)"]
        return np.linspace(
            x_center - self.x_size / 2, x_center + self.x_size / 2, self.x_pixels
        )

    @property
    def x_coords(self):
        return self.xlist

    @property
    def x_pixels(self):
        """Returns the number of pixels in the x direction."""
        return int(self.header["x_pixels"])

    @property
    def y_size(self):
        """Returns the y size in nm"""
        return float(self.header["y_size (nm)"])

    @property
    def y_center(self):
        """Returns the center y coordinate in nm."""
        return self.header["y_center (nm)"]

    @property
    def y_pixels(self):
        """Returns the number of pixels in the y direction."""
        return int(self.header["y_pixels"])

    @property
    def ylist(self):
        """Returns a list of the y-coordinates (in nm) where data is taken."""
        y_center = self.header["y_center (nm)"]
        return np.linspace(
            y_center - self.y_size / 2, y_center + self.y_size / 2, self.y_pixels
        )

    @property
    def y_coords(self):
        return self.ylist

    @property
    def Z(self):
        """Returns the topography from the initial Z of each spectrum."""
        # TODO: MAKE SURE THE INDICES ARE CORRECT IF THE GRID IS NON SQUARE
        return np.array(self.nanonis_3ds.parameters["Z (m)"]).reshape(
            (self.y_pixels, self.x_pixels)
        )

    @property
    def bias_range(self):
        return abs(self.biases.max() - self.biases.min())

    def __eq__(self, other):
        if self.comparison_mode == "gate":
            return self.gate_voltage == other.gate_voltage
        elif self.comparison_mode == "second_gate":
            return self.second_gate == other.second_gate
        else:
            raise ValueError(f"{self.comparison_mode} is not a valid comparison mode.")

    def __lt__(self, other):
        if self.comparison_mode == "gate":
            return self.gate_voltage < other.gate_voltage
        elif self.comparison_mode == "second_gate":
            return self.second_gate < other.second_gate
        else:
            raise ValueError(f"{self.comparison_mode} is not a valid comparison mode.")

    def bias_slice(self, bias: float, channel="Input 2 (V)"):
        bias_index = np.argmin(np.abs(self.biases - bias))
        return self.data[channel][:, :, bias_index]

    def plot(self, sweep_index=0, channel="Input 2 (V)"):
        # Create axes for plotting
        if self.fft:
            self.fig = plt.figure(figsize=[2 * 6.4, 4.8])
            self.plot_ax = self.fig.add_subplot(221)
            self.fft_ax = self.fig.add_subplot(222)
            self.linecut_ax = self.fig.add_subplot(223)  # Axes for linecut through grid
            self.fft_linecut_ax = self.fig.add_subplot(
                224
            )  # Axes for linecut through fft
            self.linecut_ax.set_aspect("auto")
            self.fft_linecut_ax.set_aspect("auto")

        else:
            self.fig = plt.figure(figsize=[2 * 6.4, 4.8])
            self.plot_ax = self.fig.add_subplot(121)
            self.linecut_ax = self.fig.add_subplot(122)  # Axes for linecut through grid
            self.linecut_ax.set_aspect("auto")
            plt.subplots_adjust(wspace=0.3)

        # Plot grid
        self.im = self.plot_ax.imshow(
            np.flipud(self.data[channel][:, :, sweep_index]),
            extent=(0, self.header["x_size (nm)"], 0, self.header["y_size (nm)"]),
            cmap="Blues_r",
        )  # Check to make sure x_size and y_size aren't mixed up
        if self.fft:
            fft_array = np.absolute(np.fft.fft2(np.flipud(self.data[channel][:, :, 0])))
            max_fft = np.max(fft_array[1:-1, 1:-1])
            fft_array = np.fliplr(
                np.fft.fftshift(fft_array)
            )  # Is this the correct orientation?
            fft_x = -np.pi / self.header["x_size (nm)"]
            fft_y = np.pi / self.header["y_size (nm)"]
            self.fft_plot = self.fft_ax.imshow(
                fft_array, extent=[fft_x, -fft_x, -fft_y, fft_y], origin="lower"
            )
            self.fft_colorbar = self.fig.colorbar(self.fft_plot, ax=self.fft_ax)
            self.fft_clim(0, max_fft)
        else:
            self.fft_plot = None

        # Line representing the linecut will be drawn here
        self.linecut_line = matplotlib.lines.Line2D(
            [0, 0], [0, 0], color="r", linewidth=3
        )
        self.plot_ax.add_line(self.linecut_line)
        # Empty linecut plot as placeholder first
        self.linecut_plot = self.linecut_ax.imshow(
            np.zeros((1, 1)), cmap="RdYlBu_r", aspect="auto"
        )
        self.fig.colorbar(self.linecut_plot)
        self.linecut_ax.set_xlabel("Distance (nm)")
        self.linecut_ax.set_ylabel("Bias (V)")

        if self.fft:
            self.fft_linecut_line = matplotlib.lines.Line2D([0, 0], [0, 0], color="r")
            self.fft_ax.add_line(self.fft_linecut_line)
            self.fft_linecut_plot = self.fft_linecut_ax.imshow(
                np.zeros((1, 1)), cmap="RdYlBu_r", aspect="auto"
            )

        self.plot_ax.set_xlabel("X (nm)")
        self.plot_ax.set_ylabel("Y (nm)")
        self.colorbar = self.fig.colorbar(self.im, ax=self.plot_ax)
        self.free = 0
        title = "Energy = " + str(round(self.biases[sweep_index] * 1000, 4)) + "meV"
        self.plot_ax.set_title(title)

        def update_linecut():
            # Convert line endpoints to pixel units
            xydata = self.linecut_line.get_xydata()
            p0 = xydata[0] * self.header["x_pixels"] / self.header["x_size (nm)"]
            p1 = xydata[1] * self.header["y_pixels"] / self.header["y_size (nm)"]
            x0, y0 = p0.round().astype(int)
            x1, y1 = p1.round().astype(int)
            num_pts = int(np.hypot(x1 - x0, y1 - y0))  # Number of pixels
            # Create list of x and y pixel coordinates
            x, y = np.linspace(x0, x1, num_pts), np.linspace(y0, y1, num_pts)
            # Create linecut. Is the indexing correct?
            data_cut = self.data[channel][y.astype(int), x.astype(int), :].T

            min_bias = np.amin(
                [
                    float(self.header["Start Bias (V)"]),
                    float(self.header["End Bias (V)"]),
                ]
            )
            max_bias = np.amax(
                [
                    float(self.header["Start Bias (V)"]),
                    float(self.header["End Bias (V)"]),
                ]
            )

            if float(self.header["Start Bias (V)"]) < float(
                self.header["End Bias (V)"]
            ):
                data_cut = np.flipud(data_cut)

            self.linecut_plot.set_data(data_cut)
            length = np.hypot(xydata[1, 0] - xydata[0, 0], xydata[0, 1] - xydata[1, 1])
            self.linecut_plot.set_extent((0, length, min_bias, max_bias))
            try:
                self.linecut_plot.set_clim(0, data_cut.max())
            except:
                pass

        def key_press(event):
            if event.key[0:4] == "alt+":
                key = event.key[4:]
            else:
                key = event.key

            if key == "down":
                self.free -= 1
            elif key == "up":
                self.free += 1
            if self.free < 0:
                self.free = len(self.biases) - 1
            elif self.free >= len(self.biases):
                self.free = 0
            data = np.flipud(self.data[channel][:, :, self.free])
            self.im.set_data(data)
            if self.fft:
                fft_array = np.absolute(np.fft.fft2(data))
                fft_array = np.fliplr(
                    np.fft.fftshift(fft_array)
                )  # Is this the correct orientation?
                self.fft_plot.set_data(fft_array)
            self.im.set_clim(data.min(), data.max())
            title = "Energy = " + str(self.biases[self.free]) + " eV"
            self.plot_ax.set_title(title)
            self.fig.canvas.draw()

        def on_press(event):
            if event.inaxes == self.plot_ax and event.button == 1:
                self.click = (event.xdata, event.ydata)
                self.linecut_line.set_xdata([event.xdata, event.xdata])
                self.linecut_line.set_ydata([event.ydata, event.ydata])
            else:
                return

        def on_motion(event):
            if event.inaxes == self.plot_ax and event.button == 1:
                self.linecut_line.set_xdata([self.click[0], event.xdata])
                self.linecut_line.set_ydata([self.click[1], event.ydata])
                update_linecut()
                self.fig.canvas.draw()

        def on_release(event):
            return

        self.key_press = key_press
        self.fig.canvas.mpl_connect("key_press_event", key_press)
        self.fig.canvas.mpl_connect("button_press_event", on_press)
        self.fig.canvas.mpl_connect("motion_notify_event", on_motion)
        self.fig.canvas.mpl_connect("button_release_event", on_release)

    def clim(self, c_min, c_max):
        self.im.set_clim(c_min, c_max)

    def colormap(self, cmap):
        self.im.set_cmap(cmap)

    def fft_clim(self, c_min, c_max):
        self.fft_plot.set_clim(c_min, c_max)

    def fft_colormap(self, cmap):
        self.fft_plot.set_cmap(cmap)

    def plot_spectrum(self, i, j, channel="Input 2 (V)", fig=None, ax=None):
        if ax is None:
            fig, ax = plt.subplots()
        ax.plot(self.biases, self.data[channel][i, j, :])

        return fig, ax

    # TO DO: Implement channel keyword
    def show_spectra(self, channel=None, ax=None):

        if self.click is None:
            return
        x_pixel = int(
            np.floor(
                self.click[0] * self.header["x_pixels"] / self.header["x_size (nm)"]
            )
        )
        y_pixel = int(
            np.floor(
                self.click[1] * self.header["y_pixels"] / self.header["y_size (nm)"]
            )
        )
        if ax is None:
            fig = plt.figure()
            ax = fig.add_subplot(111)
        ax.plot(self.biases, self.data[channel][y_pixel, x_pixel, :])

        # TO DO: test this
        x = (x_pixel + 0.5) * self.header["x_size (nm)"] / self.header["x_pixels"]
        y = (y_pixel + 0.5) * self.header["y_size (nm)"] / self.header["x_pixels"]
        theta = -np.radians(self.header["angle"])
        R = np.array(((np.cos(theta), -np.sin(theta)), (np.sin(theta), np.cos(theta))))
        xy_vec = (
            x - self.header["x_size (nm)"] * 0.5,
            y - self.header["y_size (nm)"] * 0.5,
        )
        transformed_vec = R.dot(xy_vec)
        transformed_x = transformed_vec[0] + self.header["x_center (nm)"]
        transformed_y = transformed_vec[1] + self.header["y_center (nm)"]
        print("x = " + str(transformed_x) + " nm")
        print("y = " + str(transformed_y) + " nm")

    # dpi does not work... why?
    # Needs a MovieWriter
    def animate(self, key, wait_time=200, filename=None, dpi=80, writer="pillow"):
        from matplotlib.animation import FuncAnimation

        anim = FuncAnimation(
            self.fig,
            self.increment_energy,
            frames=[key] * (len(self.biases) - 0),
            interval=wait_time,
        )  # Fix ordering
        if filename is not None:
            anim.save(filename, dpi=dpi, writer=writer)

    def extract_peak_energies(
        self,
        channel="Input 2 (V)",
        fit_radius=5,
        prominence=0.1,
        width=0,
        std=0.002,
        maxfev=1000,
        fallback="max",
        peak_choosing_method="prominences",
        skip_first_spectrum=False,
        verbose=False,
        full_output=True,
        break_on_exception=False,
        real_space_blur=0,
        energy_blur=0,
    ):
        """
        Extract peak energy as a function of position in the grid

        Parameters
        ----------
        channel : str
            The data channel to do peak energy extraction on.
        fit_radius : int
            The radius of the range of points to do Gaussian fitting on.
            Default is 5.
        prominence : float
            Peak prominence used in scipy.signal.find_peaks().
        width : int
            Peak width used in scipy.signal.find_peaks().
        std : float
            Standard deviation used in the initial guess for Gaussian fitting.
        maxfev : int
            Maximum number of function evaluations used in scipy.optimize.curve_fit().
        fallback : {'max', 'peak_ind'}
            Method of peak finding used if Gaussian fitting fails
            'max': Uses the bias of the maximum value in the spectrum
        peak_choosing_method : {'tracking', 'prominence', 'min', 'max'}
            The method for choosing between several peaks that
            scipy.signal.find_peaks() finds.
        skip_first_spectrum : bool
            Whether or not to skip the first spectrum. If skipped, will take average
            of two neighboring peak energies.
        verbose : bool
            Prints diagnostic information if true.
        full_output : bool
            Returns additional information such as peak indices.
        real_space_blur : float
            Radius in nm to apply Gaussian filter to the data before fitting.
        energy_blur : float
            Radius in V to apply Gaussian filter to the data before fitting.

        Returns
        -------
        peak_energies : ndarray
            Numpy array of peak energies extracted from each spectrum.
        """

        # Define gaussian for fitting
        def gaussian(x, x0, A, sigma, C):
            return A * np.exp(-((x - x0) ** 2) / (2 * sigma**2)) + C

        peak_energies = np.zeros((self.y_pixels, self.x_pixels))

        last_peak_ind = 0  # Initalized for peak_tracking

        filter_sigma = (
            real_space_blur / self.y_size * self.y_pixels,
            real_space_blur / self.x_size * self.x_pixels,
            energy_blur / self.bias_range * len(self.biases),
        )
        filtered_data = scipy.ndimage.gaussian_filter(
            self.data[channel], sigma=filter_sigma
        )
        # Loop through all spectrum and extract peaks
        for i in range(self.data[channel].shape[0]):
            for j in range(self.data[channel].shape[1]):
                if i == 0 and j == 0 and skip_first_spectrum:
                    continue  # Skips fitting the first spectrum
                spectrum = filtered_data[i, j, :]
                try:
                    peaks, properties = scipy.signal.find_peaks(
                        spectrum, prominence=prominence, width=width
                    )

                    # Choose between peak choosing methods
                    if peak_choosing_method.lower() in ["track", "tracking"]:
                        peak_ind = peaks[np.argmin(np.abs(peaks - last_peak_ind))]
                    elif peak_choosing_method.lower() in ["prominence", "prominences"]:
                        peak_ind = peaks[np.argmax(properties["prominences"])]
                    elif peak_choosing_method.lower() == "min":
                        peak_ind = np.amin(peaks)
                    elif peak_choosing_method.lower() == "max":
                        peak_ind = np.amax(peaks)
                    else:
                        raise ValueError(
                            f"peak_choosing_method {peak_choosing_method} not recognized."
                        )
                except ValueError as e:
                    if verbose:
                        print(e)
                    peak_ind = np.argmax(spectrum)
                    if break_on_exception:
                        breakpoint()
                last_peak_ind = peak_ind
                fit_start = peak_ind - fit_radius if peak_ind - fit_radius > 0 else 0
                fit_end = (
                    peak_ind + fit_radius
                    if peak_ind + fit_radius < self.header["points"]
                    else self.header["points"]
                )

                p0 = (self.biases[peak_ind], spectrum[peak_ind], std, 0)

                try:
                    fit, cov = scipy.optimize.curve_fit(
                        gaussian,
                        self.biases[fit_start:fit_end],
                        spectrum[fit_start:fit_end],
                        p0,
                        maxfev=maxfev,
                    )
                    peak_energies[i, j] = fit[0]
                except RuntimeError as e:
                    print(
                        f"Error fitting point ({i}, {j}). Falling back to {fallback}."
                    )
                    if verbose:
                        print(e)
                    if fallback == "max":
                        peak_energies[i, j] = self.biases[np.argmax(spectrum)]
                    else:
                        peak_energies[i, j] = self.biases[peak_ind]

        if skip_first_spectrum:
            # Take average of neighboring points for first spectrum
            peak_energies[0, 0] = (peak_energies[1, 0] + peak_energies[0, 1]) / 2

        return peak_energies

    def copy_onenote_info_string(self):
        gate_voltage = float(self.header["Ext. VI 1>Gate voltage (V)"])
        second_gate_voltage = float(self.header["Ext. VI 1>Second gate voltage (V)"])
        lockin_amplitude = float(self.header["Ext. VI 2>Amplitude (V)"])
        lockin_frequency = float(self.header["Ext. VI 2>Frequency (Hz)"])
        lockin_sensitivity = self.header["Ext. VI 2>Sensitivity"]
        lockin_time_constant = self.header["Ext. VI 2>Time constant"]
        lockin_phase = float(self.header["Ext. VI 2>Phase"])
        Cx_temp = float(self.header["Ext. VI 3>STM Cx Temp (K)"])
        Rx_temp = float(self.header["Ext. VI 3>STM Rx Temp (K)"])
        return_string = f"{self.filename}\n\nGate voltage = {gate_voltage} V\nSecond gate voltage = {second_gate_voltage} V\nLockin amplitude = {lockin_amplitude} (V)\nLockin frequency = {lockin_frequency} Hz\nLockin sensitivity = {lockin_sensitivity}\nLockin time constant = {lockin_time_constant}\nLockin phase = {lockin_phase}\nCx temperature = {Cx_temp}\nRx temperature = {Rx_temp}"
        copy_text_to_clipboard(return_string)


# Loads and plots 3DS line cuts
class Linecut(interactive_colorplot.Colorplot):
    r"""
    Loads and plots a 1D line cut from a .3ds file as a colorplot with the bias on the
    x-axis and the distance on the y-axis.

    Args:
        filename : str
            The name of the .3ds file to load.
        channel : str
            The name of the channel to plot on the color axis.

    Attributes:
        fig : matplotlib.figure.Figure
        ax : matplotlib.axes._subplots.AxesSubplot

    Methods:
        drag_bar(direction = 'horizontal', locator = False, axes = None, color = None) : interactive_colorplot.drag_bar
            Creates a "drag_bar" object.
        show_image(filename, flatten = True, subtract_plane = False) : None
            Plots an image from a .sxm file, and draws a line on the image indicating the location of the .3ds line cut.
    """

    def __init__(
        self,
        filename,
        channel,
        normalize=False,
        calibrate_didv=True,
        fig=None,
        ax=None,
        use_millivolts=True,
        rasterized=False,
    ):

        interactive_colorplot.Colorplot.__init__(self)
        self.sxm_fig = None
        self.sxm_data = None

        # Load data with filename
        self.nanonis_3ds = Nanonis3ds(filename)
        self.n_positions = self.nanonis_3ds.header["x_pixels"]
        if self.nanonis_3ds.header["y_pixels"] != 1:
            print("WARNING: " + filename + " IS NOT A LINE CUT")
            print("         grid.linecut MAY NOT WORK AS EXPECTED")
        self.n_energies = self.nanonis_3ds.header["points"]
        self.bias = self.nanonis_3ds.biases
        self.x_values = np.array(self.nanonis_3ds.parameters["X (m)"]) * 1e9
        self.y_values = np.array(self.nanonis_3ds.parameters["Y (m)"]) * 1e9
        self.dist = np.sqrt(
            (self.x_values - self.x_values[0]) ** 2
            + (self.y_values - self.y_values[0]) ** 2
        )

        self.data = np.array(
            [
                self.nanonis_3ds.data[channel][site].flatten()
                for site in range(self.n_positions)
            ]
        )
        # Calibrate units to be in siemens
        if calibrate_didv:
            # Current of the first point for calibration purposes
            first_point_current = self.nanonis_3ds.data["Current (A)"][0]
            current_gradient = np.gradient(np.squeeze(first_point_current), self.bias)
            calibration_factor = np.linalg.lstsq(
                self.data[0][:, np.newaxis], current_gradient, rcond=None
            )[0]
            self.data *= calibration_factor * 1e9  # Convert to nS
        if normalize == "integral":
            self.data = (self.data.T / np.sum(self.data, axis=-1)).T
        elif normalize == "max":
            self.data = (self.data.T / np.amax(self.data, axis=-1)).T
        if fig is not None:
            self.fig = fig
        else:
            self.fig = plt.figure()
        if ax is not None:
            self.ax = ax
        else:
            self.ax = self.fig.add_subplot(111)

        self.ax.set_xlabel("Distance (nm)")
        self.ax.set_ylabel("Sample bias (V)")

        new_bias = (self.bias[1:] + self.bias[:-1]) * 0.5
        new_bias = np.insert(
            new_bias, 0, self.bias[0] - (self.bias[1] - self.bias[0]) * 0.5
        )
        new_bias = np.append(
            new_bias, self.bias[-1] + (self.bias[-1] - self.bias[-2]) * 0.5
        )
        new_dist = (self.dist[1:] + self.dist[:-1]) * 0.5
        new_dist = np.insert(
            new_dist, 0, self.dist[0] - (self.dist[1] - self.dist[0]) * 0.5
        )
        new_dist = np.append(
            new_dist, self.dist[-1] + (self.dist[-1] - self.dist[-2]) * 0.5
        )
        x, y = np.meshgrid(new_dist, new_bias)
        x = x.T
        y = y.T
        # self.data = self.data.T
        self.pcolor = self.ax.pcolormesh(
            x, y, self.data, cmap="RdYlBu_r", rasterized=rasterized
        )
        self.fig.colorbar(self.pcolor, ax=self.ax)

        self.show_image_set = False
        self.xlist = self.bias
        self.ylist = self.dist

    def point_transform(self, x, y):
        if self.sxm_data is None:
            return None
        theta = np.radians(self.sxm_data.header["angle"])
        R = np.array(((np.cos(theta), -np.sin(theta)), (np.sin(theta), np.cos(theta))))
        transformed = (
            x - self.sxm_data.header["x_center (nm)"],
            y - self.sxm_data.header["y_center (nm)"],
        )
        transformed = R.dot(transformed)
        transformed_x = transformed[0] + self.sxm_data.header["x_range (nm)"] * 0.5
        transformed_y = transformed[1] + self.sxm_data.header["y_range (nm)"] * 0.5
        return (transformed_x, transformed_y)

    def show_image(self, filename, flatten=True, subtract_plane=False):

        try:
            from . import sxm
        except ImportError:
            import sxm

        self.sxm_data = sxm.sxm(filename)
        self.sxm_fig = sxm.Plot(
            self.sxm_data, "Z (m)", flatten=flatten, subtract_plane=subtract_plane
        )

        transformed_pts = [
            self.point_transform(x, y) for x, y in zip(self.x_values, self.y_values)
        ]
        x_values, y_values = zip(*transformed_pts)
        self.transformed_x_values = x_values
        self.transformed_y_values = y_values
        self.sxm_fig.ax.plot(x_values, y_values, color="k")
        self.sxm_fig.ax.set_aspect("equal")
        for bar in self._draggables:
            if bar.direction[0] == "h":
                bar.sxm_circle = matplotlib.patches.Circle(
                    (x_values[bar.index], y_values[bar.index]),
                    radius=0.5,
                    color=bar.color,
                    zorder=10,
                )
                self.sxm_fig.ax.add_patch(bar.sxm_circle)
                bar.sxm = self
                try:
                    bar.sxm_dot
                except AttributeError:
                    bar.sxm_dot = True

                    def slide_circle(input_bar=bar):
                        try:
                            input_bar.sxm_circle.center = (
                                input_bar.sxm.transformed_x_values[input_bar.index],
                                input_bar.sxm.transformed_y_values[input_bar.index],
                            )
                            input_bar.sxm.sxm_fig.fig.canvas.draw()  # TO DO: Blit for speed
                        except KeyError:
                            pass

                    bar.functions.append(slide_circle)
        self.show_image_set = True

    def drag_bar(self, direction="horizontal", locator=False, axes=None, color=None):

        dbar = super(Linecut, self).drag_bar(
            direction=direction, locator=locator, axes=axes, color=color
        )

        if (self.sxm_fig is not None) and (dbar.direction[0] == "h"):
            dbar.sxm_circle = matplotlib.patches.Circle(
                (
                    self.transformed_x_values[dbar.index],
                    self.transformed_y_values[dbar.index],
                ),
                radius=0.5,
                color=dbar.color,
                zorder=10,
            )
            self.sxm_fig.ax.add_patch(dbar.sxm_circle)
            dbar.sxm = self

            def slide_circle(input_bar=dbar):
                try:
                    input_bar.sxm_circle.center = (
                        input_bar.sxm.transformed_x_values[input_bar.index],
                        input_bar.sxm.transformed_y_values[input_bar.index],
                    )
                    input_bar.sxm.sxm_fig.fig.canvas.draw()  # TO DO: Blit for speed
                except KeyError:
                    pass

            dbar.functions.append(slide_circle)

        return dbar

    def get_onenote_info_string(self) -> str:
        """
        Returns an info string to paste into your notes
        """

        filename = self.nanonis_3ds.filename
        header = self.nanonis_3ds.header

        try:
            gate_voltage = header["Ext. VI 1>Gate voltage (V)"]
        except:
            second_gate_voltage = "Not recorded"
        try:
            second_gate_voltage = header["Ext. VI 1>Second gate voltage (V)"]
        except:
            second_gate_voltage = "Not recorded"

        bias_range_float = (
            float(header["Start Bias (V)"]),
            float(header["End Bias (V)"]),
        )
        if np.abs(bias_range_float[0]) < 1 or np.abs(bias_range_float[1]) < 1:
            bias_range = f"{(round(bias_range_float[0]*1000, 2), round(bias_range_float[1]*1000, 2))} mV"
        else:
            bias_range = (
                f"{(round(bias_range_float[0], 2), round(bias_range_float[1], 2))} V"
            )

        try:
            lockin_amplitude = header["Ext. VI 2>Amplitude (V)"]
        except:
            lockin_amplitude = "Not recorded"
        try:
            lockin_frequency = f"{header['Ext. VI 2>Frequency (Hz)']} Hz"
        except:
            lockin_frequency = "Not recorded"
        try:
            lockin_sensitivity = header["Ext. VI 2>Sensitivity"]
        except:
            lockin_sensitivity = "Not recorded"
        try:
            lockin_time_constant = header["Ext. VI 2>Time constant"]
        except:
            lockin_time_constant = "Not recorded"

        return f"{filename}\n\nGate voltage = {gate_voltage} V\nSecond gate = {second_gate_voltage} V\nBias range = {bias_range}\nLockin amplitude = {lockin_amplitude}\nLockin frequency = {lockin_frequency}\nLockin sensitivity = {lockin_sensitivity}\nLockin time constant = {lockin_time_constant}"

    def copy_onenote_info_string(self):
        """
        Copies the string returned by get_onenote_info_string() onto the clipboard.
        """
        copy_text_to_clipboard(self.get_onenote_info_string())


def quick_plot(filename, **kwargs):

    loaded_data = Nanonis3ds(filename)
    try:
        return Grid(loaded_data, channel="Input 2 (V)", **kwargs)
    except KeyError:
        return Grid(loaded_data, channel="Input 2 [AVG] (V)", **kwargs)<|MERGE_RESOLUTION|>--- conflicted
+++ resolved
@@ -352,7 +352,6 @@
         )
 
     # --- Equality, Hashing, Comparison (unchanged) ---
-<<<<<<< HEAD
     def __eq__(self, other):  # (Unchanged)
         if not isinstance(other, Grid):
             return NotImplemented
@@ -372,18 +371,16 @@
             return np.isnan(gv_self) and not np.isnan(gv_other)
         return self.gate_voltage < other.gate_voltage
 
-    def plot(self, sweep_index=0, mode="linecut", linecut_cmap="RdYlBu_r"):
-=======
-    def __eq__(self, other): # (Unchanged)
-        if not isinstance(other, Grid): return NotImplemented; gv_self, gv_other = self.gate_voltage, other.gate_voltage
-        if np.isnan(gv_self) and np.isnan(gv_other): return True; return gv_self == gv_other
-    def __hash__(self): return hash(self.gate_voltage) # (Unchanged)
-    def __lt__(self, other): # (Unchanged)
-        if not isinstance(other, Grid): return NotImplemented; gv_self, gv_other = self.gate_voltage, other.gate_voltage
-        if np.isnan(gv_self) or np.isnan(gv_other): return np.isnan(gv_self) and not np.isnan(gv_other); return self.gate_voltage < other.gate_voltage
-
-    def plot(self, sweep_index=0, mode='linecut', colormin = None, colormax = None, colorstd = 3, exclude_range = 2):   
->>>>>>> 24f8319c
+    def plot(
+        self,
+        sweep_index=0,
+        mode="linecut",
+        colormin=None,
+        colormax=None,
+        colorstd=3,
+        exclude_range=2,
+        linecut_cmap="RdYlBu_r",
+    ):
         """
         Creates the plot layout and initializes the display.
 
@@ -439,11 +436,17 @@
         # --- Plot Initial Grid Image (Left Side) ---
         current_slice = self.data[self.channel][:, :, self.sweep_index]
 
-        vmin = np.mean(current_slice[t:-t, t:-t]) - self.colorstd * np.std(current_slice[t:-t, t:-t])
-        vmax = np.mean(current_slice[t:-t, t:-t]) + self.colorstd * np.std(current_slice[t:-t, t:-t])
-
-        if self.colormin is not None: vmin = self.colormin
-        if self.colormax is not None: vmax = self.colormax
+        vmin = np.mean(current_slice[t:-t, t:-t]) - self.colorstd * np.std(
+            current_slice[t:-t, t:-t]
+        )
+        vmax = np.mean(current_slice[t:-t, t:-t]) + self.colorstd * np.std(
+            current_slice[t:-t, t:-t]
+        )
+
+        if self.colormin is not None:
+            vmin = self.colormin
+        if self.colormax is not None:
+            vmax = self.colormax
 
         self.im = self.plot_ax.imshow(
             current_slice,
@@ -576,7 +579,6 @@
                     np.isfinite(current_slice), current_slice, np.nan
                 )
             self.im.set_data(current_slice)
-<<<<<<< HEAD
             vmin = np.mean(current_slice) - 3 * np.std(current_slice)
             vmax = np.mean(current_slice) + 3 * np.std(current_slice)
             if np.isfinite(vmin) and np.isfinite(vmax) and vmin < vmax:
@@ -586,13 +588,6 @@
                     vmin - 0.1 * abs(vmin) if vmin != 0 else -0.1,
                     vmax + 0.1 * abs(vmax) if vmax != 0 else 0.1,
                 )
-=======
-            t = self.exclude_range
-            vmin = np.mean(current_slice[t:-t, t:-t]) - self.colorstd * np.std(current_slice[t:-t, t:-t])
-            vmax = np.mean(current_slice[t:-t, t:-t]) + self.colorstd * np.std(current_slice[t:-t, t:-t])
-            if np.isfinite(vmin) and np.isfinite(vmax) and vmin < vmax: self.im.set_clim(vmin, vmax)
-            elif np.isfinite(vmin) and np.isfinite(vmax): self.im.set_clim(vmin - 0.1*abs(vmin) if vmin != 0 else -0.1, vmax + 0.1*abs(vmax) if vmax != 0 else 0.1)
->>>>>>> 24f8319c
 
             # Always use self.colormin if set, even on update
             if self.colormin is not None:
