*.pyc
.DS_Store
<<<<<<< HEAD
*.ipynb
=======

build/
nanonis_load.egg-info/
>>>>>>> 76619e7a
<|MERGE_RESOLUTION|>--- conflicted
+++ resolved
@@ -1,9 +1,6 @@
 *.pyc
 .DS_Store
-<<<<<<< HEAD
-*.ipynb
-=======
 
 build/
 nanonis_load.egg-info/
->>>>>>> 76619e7a
+*.ipynb